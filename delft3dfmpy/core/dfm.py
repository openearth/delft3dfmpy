import itertools
import logging
import os
from typing import Union, List

import geopandas as gpd
import numpy as np
import pandas as pd
from tqdm.auto import tqdm
from scipy.spatial import KDTree
from shapely.geometry import LineString, Point, Polygon
import shapely

from delft3dfmpy.converters import hydamo_to_dflowfm
from delft3dfmpy.core import checks, geometry
from delft3dfmpy.datamodels.common import ExtendedGeoDataFrame
from delft3dfmpy.datamodels.cstructures import meshgeom, meshgeomdim
from delft3dfmpy.io import dfmreader

logger = logging.getLogger(__name__)


class DFlowFMModel:
    """Main data structure for dflowfm model. Contains subclasses
    for network, structures, cross sections, observation points
    and external forcings.
    """

    def __init__(self):

        self.mdu_parameters = {}

        self.network = Network(self)

        self.structures = Structures(self)

        self.crosssections = CrossSections(self)

        self.observation_points = ObservationPoints(self)

        self.external_forcings = ExternalForcings(self)

        self.storagenodes = StorageNodes(self)

    def export_network(self, output_dir, overwrite=False):
        """
        Expert network to shapefiles

        Three files are exported. One for the 2d mesh, one for the 1d mesh
        and one for the links between the 1d and 2d mesh.

        Parameters
        ----------
        output_dir : str
            Path to output directory
        overwrite : bool, optional
            Whether to overwrite existing files, by default False

        Raises
        ------
        FileExistsError
            If one of the shape file names already exists.
        """
        # Check if files already exist
        files = ["mesh1d.shp", "mesh2d.shp", "links1d2d.shp"]
        paths = [os.path.join(output_dir, file) for file in files]
        if not overwrite:
            for path in paths:
                if os.path.exists(path):
                    raise FileExistsError(
                        f'Path "{path}" already exists. Choose another output folder or specify overwrite=True.'
                    )

        # Links
        links = self.network.links1d2d.get_1d2dlinks(as_gdf=True)
        links.crs = {"init": "epsg:28992"}
        links.to_file(paths[2])

        # Mesh2d
        mesh2d = gpd.GeoDataFrame(
            geometry=[Polygon(poly) for poly in self.network.mesh2d.get_faces()], crs="epsg:28992"
        )
        # Add properties
        # Save
        mesh2d.to_file(paths[1])

        # Mesh1d
        mesh1d = gpd.GeoDataFrame(
            geometry=[LineString(line) for line in self.network.mesh1d.get_segments()], crs="epsg:28992"
        )
        # Add properties
        mesh1d["node1"], mesh1d["node2"] = self.network.mesh1d.get_values("edge_nodes", as_array=True).T
        # Save
        mesh1d.to_file(paths[0])


class ExternalForcings:
    """
    Class for external forcings, which contains the boundary
    conditions and the initial conditions.
    """

    def __init__(self, dflowfmmodel):
        # Point to relevant attributes from parent
        self.dflowfmmodel = dflowfmmodel
        self.initial_waterlevel_polygons = gpd.GeoDataFrame(
            columns=["waterlevel", "geometry", "locationType"]
        )
        self.initial_waterdepth_polygons = gpd.GeoDataFrame(
            columns=["waterdepth", "geometry", "locationType"]
        )
        self.missing = None
        self.mdu_parameters = dflowfmmodel.mdu_parameters

        # GeoDataFrame for saving boundary conditions
        self.boundaries = {}  # gpd.GeoDataFrame()

        # Dataframe for saving time series for structure
        self.structures = pd.DataFrame(
            columns=["id", "type", "parameter", "time", "time_unit", "value", "value_unit"]
        )

        # Dictionary for saving laterals
        self.laterals = {}

        self.io = dfmreader.ExternalForcingsIO(self)

    def set_initial_waterlevel(self, level, polygon=None, name=None, locationtype="1d"):
        """
        Method to set initial water level. A polygon can be given to
        limit the initial water level to a certain extent.

        """
        # Get name is not given as input
        if name is None:
            name = "wlevpoly{:04d}".format(len(self.initial_waterlevel_polygons) + 1)

        # Add to geodataframe
        if polygon == None:
            new_df = pd.DataFrame(
                {"waterlevel": level, "geometry": polygon, "locationType": locationtype}, index=[name]
            )
            self.initial_waterlevel_polygons = new_df
        else:
            self.initial_waterlevel_polygons.loc[name] = {
                "waterlevel": level,
                "geometry": polygon,
                "locationType": locationtype,
            }

    def set_missing_waterlevel(self, missing):
        """
        Method to set the missing value for the water level.
        this overwrites the water level at missing value in the mdu file.

        Parameters
        ----------
        missing : float
            Water depth
        """
        self.mdu_parameters["WaterLevIni"] = missing

    def set_initial_waterdepth(self, depth, polygon=None, name=None, locationtype="1d"):
        """
        Method to set the initial water depth in the 1d model. The water depth is
        set by determining the water level at the locations of the cross sections.

        Parameters
        ----------
        depth : float
            Water depth
        """
        # Get name is not given as input
        if name is None:
            name = "wlevpoly{:04d}".format(len(self.initial_waterdepth_polygons) + 1)
        # Add to geodataframe
        if polygon == None:

            new_df = pd.DataFrame(
                {"waterdepth": depth, "geometry": polygon, "locationType": locationtype}, index=[name]
            )

            self.initial_waterdepth_polygons = new_df
        else:
            self.initial_waterdepth_polygons.loc[name] = {
                "waterdepth": depth,
                "geometry": polygon,
                "locationType": locationtype,
            }

    def add_rainfall_2D(self, fName, bctype="rainfall"):
        """
        Parameters
        ----------
        fName : str
            Location of netcdf file containing rainfall rasters
        bctype : str
            Type of boundary condition. Currently only rainfall is supported
        """

        assert bctype in ["rainfall"]

        # Add boundary condition
        self.boundaries["rainfall_2D"] = {
            "file_name": fName,
            "bctype": bctype + "bnd",
        }

    def add_boundary_condition(self, name, pt, bctype, series, branchid=None):
        """
        Add boundary conditions to model:
        - The boundary condition can be discharge or waterlevel
        - Is specified by a geographical location (pt) and a branchid
        - If no branchid is given, the nearest is searched
        - The boundary condition is added to the end of the given or nearest branch.
        - To specify a time dependendend boundary: a timeseries with values should be given
        - To specify a constant boundary a float should be given

        Parameters
        ----------
        name : str
            ID of the boundary condition
        pt : tuple or shapely.geometry.Point
            Location of the boundary condition
        bctype : str
            Type of boundary condition. Currently only discharge and waterlevel are supported
        series : pd.Series or float
            If a float, a constant in time boundary condition is used. If a pandas series,
            the values per time step are used. Index should be in datetime format
        branchid : str, optional
            ID of the branch. If None, the branch nearest to the given location (pt) is
            searched, by default None
        """

        assert bctype in ["discharge", "waterlevel"]

        unit = "m3/s" if bctype == "discharge" else "m"
        if name in self.boundaries.keys():
            raise KeyError(f'A boundary condition with name "{name}" is already present.')

        if isinstance(pt, tuple):
            pt = Point(*pt)

        # Find the nearest node
        nodes1d = np.asarray(
            [n.split("_") for n in self.dflowfmmodel.network.mesh1d.description1d["network_node_ids"]],
            dtype="float",
        )
        get_nearest = KDTree(nodes1d)
        distance, idx_nearest = get_nearest.query(pt)
        nodeid = f"{nodes1d[idx_nearest][0]:6f}_{nodes1d[idx_nearest][1]:6f}"

        # # If   branch is not given explicitly, find the nearest
        # if branchid is None:
        #     branchid = self.dflowfmmodel.network.branches.distance(pt).idxmin()

        # # Find nearest branch for geometry
        # branch = self.dflowfmmodel.network.schematised.at[branchid, 'geometry']
        # extended_line = geometry.extend_linestring(line=branch, near_pt=pt, length=1.0)

        # # Create intersection line for boundary condition
        # bcline = LineString(geometry.orthogonal_line(line=extended_line, offset=0.1, width=0.1))

        # Convert time to minutes
        if isinstance(series, pd.Series):
            times = ((series.index - series.index[0]).total_seconds() / 60.0).tolist()
            values = series.values.tolist()
            startdate = pd.datetime.strftime(series.index[0], "%Y-%m-%d %H:%M:%S")
        else:
            times = None
            values = series
            startdate = "0000-00-00 00:00:00"

        # Add boundary condition
        self.boundaries[name] = {
            "code": name,
            "bctype": bctype + "bnd",
            "value": values,
            "time": times,
            "filetype": 9,
            "operand": "O",
            "method": 3,
            "time_unit": f"minutes since {startdate}",
            "value_unit": unit,
            "nodeid": nodeid,
        }

        # Check if a 1d2d link should be removed
        self.dflowfmmodel.network.links1d2d.check_boundary_link(self.boundaries[name])

    def add_rain_series(self, name, values, times):
        """
        Adds a rain series a boundary condition.
        Specify name, values, and times

        Parameters
        ----------
        name : str
            ID of the condition
        values : list of floats
            Values of the rain intensity
        times : list of datetime
            Times for the values
        """
        # Add boundary condition
        self.boundaries[name] = {
            "code": name,
            "bctype": "rainfall",
            "filetype": 1,
            "method": 1,
            "operand": "O",
            "value": values,
            "time": times,
            "geometry": None,
            "branchid": None,
        }

    def set_structure_series(self, structure_id, structure_type, parameter, series):
        if structure_type == "weir":
            weirnames = list(self.dflowfmmodel.structures.weirs.keys())
            if structure_id not in weirnames:
                raise IndexError(f'"{structure_id}" not in index: "{",".join(weirnames)}"')
            self.dflowfmmodel.structures.weirs[structure_id][parameter] = "boundaries.bc"
            if "crest" in parameter.lower():
                parameter = "weir_crestLevel"
                unit = "m+NAP"
        elif structure_type == "orifice":
            orificenames = list(self.dflowfmmodel.structures.orifices.keys())
            if structure_id not in orificenames:
                raise IndexError(f'"{structure_id}" not in index: "{",".join(orificenames)}"')
            if "gate" in parameter.lower():
                parameter = "orifice_gateLowerEdgeLevel"
                unit = "m"
            self.dflowfmmodel.structures.orifices[structure_id][parameter] = "boundaries.bc"
        elif structure_type == "culvert":
            culvertnames = list(self.dflowfmmodel.structures.culverts.keys())
            if structure_id not in culvertnames:
                raise IndexError(f'"{structure_id}" not in index: "{",".join(culvertnames)}"')
            if "valve" in parameter.lower():
                parameter = "culvert_valveOpeningHeight"
                unit = "m"
            self.dflowfmmodel.structures.culverts[structure_id][parameter] = "boundaries.bc"
        else:
            raise NotImplementedError("Only implemented for weirs, culverts and orifices.")

        #  Convert time to minutes
        if isinstance(series, pd.DataFrame):
            series = series.iloc[:, 0]
        if isinstance(series, pd.Series):
            times = ((series.index - series.index[0]).total_seconds() / 60.0).tolist()
            values = series.values.tolist()
            startdate = series.index[0]
        else:
            times = None
            values = series
            startdate = "0000000000"

        # Add to dataframe
        self.structures.loc[structure_id] = {
            "id": structure_id,
            "type": structure_type,
            "parameter": parameter,
            "time_unit": f'minutes since {pd.datetime.strftime(startdate,"%Y-%m-%d %H:00:00")}',
            "value_unit": unit,
            "time": times,
            "value": values,
        }


class CrossSections:
    """
    Cross section class.
    Contains dictionaries for the cross section locations and
    cross section definitions. Also has an subclass for input
    and output.
    """

    def __init__(self, dflowfmmodel):
        """
        Constructor

        Parameters
        ----------
        DFlowFMMOdel
            Model schematisation of which the cross sections are part.
        """
        self.io = dfmreader.CrossSectionsIO(self)

        self.crosssection_loc = {}
        self.crosssection_def = {}

        self.dflowfmmodel = dflowfmmodel

        self.default_definition = None
        self.default_locations = None
        self.default_definition_shift = 0.0

        self.get_roughnessname = self.dflowfmmodel.network.get_roughness_description

    def set_default_definition(self, definition, shift=0.0):
        """
        Add default profile
        """
        if definition not in self.crosssection_def.keys():
            raise KeyError(f'Cross section definition "{definition}" not found."')

        self.default_definition = definition
        self.default_definition_shift = shift

    def set_default_locations(self, locations):
        """
        Add default profile locations
        """

        self.default_locations = locations

    def add_yz_definition(self, yz=None, thalweg=None, roughnesstype=None, roughnessvalue=None, name=None):
        """
        Add xyz crosssection

        Parameters
        ----------
        code : str
            Id of cross section
        branch : str
            Name of branch
        offset : float
            Position of cross section along branch. If not given, the position is determined
            from the branches in the network. These should thus be given in this case.
        crds : np.array
            Nx2 array with y, z coordinates
        """

        # get coordinates
        length, z = yz.T
        if name is None:
            name = f"yz_{len(crosssection_def):08d}"

        # Get roughnessname
        roughnessname = self.get_roughnessname(roughnesstype, roughnessvalue)

        # Add to dictionary
        self.crosssection_def[name] = {
            "id": name,
            "type": "yz",
            "thalweg": np.round(thalweg, decimals=3),
            "yzCount": len(z),
            "yCoordinates": list_to_str(length),
            "zCoordinates": list_to_str(z),
            "sectionCount": 1,
            "frictionIds": roughnessname,
            "frictionPositions": list_to_str([length[0], length[-1]]),
        }

        return name

    def add_circle_definition(self, diameter, roughnesstype, roughnessvalue, name=None):
        """
        Add circle cross section. The cross section name is derived from the shape and roughness,
        so similar cross sections will result in a single definition.
        """
        # Get name if not given
        if name is None:
            name = f"circ_d{diameter:.3f}"

        # Get roughnessname
        roughnessname = self.get_roughnessname(roughnesstype, roughnessvalue)

        # Add to dictionary
        self.crosssection_def[name] = {
            "id": name,
            "type": "circle",
            "thalweg": 0.0,
            "diameter": diameter,
            "frictionId": roughnessname,
        }

        return name

    def add_rectangle_definition(self, height, width, closed, roughnesstype, roughnessvalue, name=None):
        """
        Add rectangle cross section. The cross section name is derived from the shape and roughness,
        so similar cross sections will result in a single definition.
        """
        # Get name if not given
        if name is None:
            name = f"rect_h{height:.3f}_w{width:.3f}"

        # Get roughnessname
        roughnessname = self.get_roughnessname(roughnesstype, roughnessvalue)

        # Add to dictionary
        self.crosssection_def[name] = {
            "id": name,
            "type": "rectangle",
            "thalweg": 0.0,
            "height": height,
            "width": width,
            "closed": int(closed),
            "frictionId": roughnessname,
        }

        return name

    def add_trapezium_definition(
        self,
        slope,
        maximumflowwidth,
        bottomwidth,
        closed,
        roughnesstype,
        roughnessvalue,
        bottomlevel=None,
        name=None,
    ):
        """
        Add rectangle cross section. The cross section name is derived from the shape and roughness,
        so similar cross sections will result in a single definition.
        """
        # Get name if not given
        if name is None:
            name = f"trapz_s{slope:.1f}_bw{bottomwidth:.1f}_bw{maximumflowwidth:.1f}"

        # Get roughnessname
        roughnessname = self.get_roughnessname(roughnesstype, roughnessvalue)

        if bottomlevel is None:
            bottomlevel = 0.0

        if not closed:
            levels = f"{bottomlevel} 100"
            flowwidths = f"{bottomwidth:.2f} {bottomwidth + 2.*((100.0-bottomlevel)*slope):.2f}"
        else:
            levels = f"0 {((maximumflowwidth - bottomwidth)/2.0) / slope:.2f}"
            flowwidths = f"{bottomwidth:.2f} {maximumflowwidth:.2f}"

        # Add to dictionary
        self.crosssection_def[name] = {
            "id": name,
            "type": "zw",
            "thalweg": 0.0,
            "numLevels": 2,
            "levels": levels,
            "flowWidths": flowwidths,
            "totalWidths": flowwidths,
            "frictionId": roughnessname,
        }

        return name

    def add_zw_definition(
        self, numLevels, levels, flowWidths, totalWidths, roughnesstype, roughnessvalue, name=None
    ):
        """
        Add zw cross section. The cross section name is derived from the shape and roughness,
        so similar cross sections will result in a single definition.
        """
        # Get name if not given
        if name is None:
            name = f'zw_h{levels.replace(" ","_"):.1f}_w{flowWidths.replace(" ","_"):.1f}'

        # Get roughnessname
        roughnessname = self.get_roughnessname(roughnesstype, roughnessvalue)

        # Add to dictionary
        self.crosssection_def[name] = {
            "id": name,
            "type": "zw",
            "thalweg": 0.0,
            "numLevels": int(numLevels),
            "levels": levels,
            "flowWidths": flowWidths,
            "totalWidths": totalWidths,
            "frictionId": roughnessname,
        }

        return name

    def add_crosssection_location(self, branchid, chainage, definition, minz=np.nan, shift=0.0):

        descr = f"{branchid}_{chainage:.1f}"
        # Add cross section location
        self.crosssection_loc[descr] = {
            "id": descr,
            "branchid": branchid,
            "chainage": chainage,
            "shift": shift,
            "definitionId": definition,
        }

    def get_branches_without_crosssection(self):
        # First find all branches that match a cross section
        branch_ids = {dct["branchid"] for _, dct in self.crosssection_loc.items()}
        # Select the branch-ids that do nog have a matching cross section
        branches = self.dflowfmmodel.network.branches
        no_crosssection = branches.index[~np.isin(branches.index, list(branch_ids))]

        return no_crosssection.tolist()

    def get_structures_without_crosssection(self):
        struc_ids = [dct["id"] for _, dct in self.crosssection_def.items()]
        bridge_ids = [dct["csDefId"] for _, dct in self.dflowfmmodel.structures.bridges.items()]
        no_cross_bridge = np.asarray(bridge_ids)[~np.isin(bridge_ids, struc_ids)].tolist()
        no_crosssection = no_cross_bridge
        # uweir_ids = [dct['numlevels'] for _, dct in self.dflowfmmodel.structures.uweirs.items()]
        # no_cross_uweir = uweirs.index[~np.isin(uweirs.index, list(uweir_ids))]
        # no_crosssection = no_crosssection.append(no_cross_uweir)
        return no_crosssection

    def get_bottom_levels(self):
        """Method to determine bottom levels from cross sections"""

        # Initialize lists
        data = []
        geometry = []

        for key, css in self.crosssection_loc.items():
            # Get location
            geometry.append(
                self.dflowfmmodel.network.schematised.at[css["branchid"], "geometry"].interpolate(
                    css["chainage"]
                )
            )
            shift = css["shift"]

            # Get depth from definition if yz and shift
            definition = self.crosssection_def[css["definitionId"]]
            minz = shift
            if definition["type"] == "yz":
                minz += min(float(z) for z in definition["zCoordinates"].split())

            data.append([css["branchid"], css["chainage"], minz])

        # Add to geodataframe
<<<<<<< HEAD
        gdf = gpd.GeoDataFrame(
            data=data,
            columns=['branchid', 'chainage', 'minz'],
            geometry=geometry
        )
=======
        gdf = gpd.GeoDataFrame(data=data, columns=["branchid", "chainage", "minz"], geometry=geometry)

>>>>>>> b0b9d641
        return gdf


class Links1d2d:
    def __init__(self, network):
        self.mesh1d = network.mesh1d
        self.mesh2d = network.mesh2d
        self.network = network

        # List for 1d 2d links
        self.nodes1d = []
        self.faces2d = []

    def generate_1d_to_2d(self, max_distance=np.inf, branchid=None):
        """
        Generate 1d2d links from 1d nodes. Each 1d node is connected to
        the nearest 2d cell. A maximum distance can be specified to remove links
        that are too long. Also the branchid can be specified, if you only want
        to generate links from certain 1d branches.

        Parameters
        ----------
        max_distance : int, float
            The maximum length of a link. All longer links are removed.
        branchid : str or list
            ID's of branches for which the connection from 1d to 2d is made.
        """
        logger.info(f"Generating links from 1d to 2d based on distance.")

        # Create KDTree for faces
        faces2d = np.c_[self.mesh2d.get_values("facex"), self.mesh2d.get_values("facey")]
        get_nearest = KDTree(faces2d)

        # Get network geometry
        nodes1d = self.mesh1d.get_nodes()
        idx = self.mesh1d.get_nodes_for_branch(branchid)

        # Get nearest 2d nodes
        distance, idx_nearest = get_nearest.query(nodes1d[idx])
        close = distance < max_distance

        # Add link data
        nodes1didx = np.arange(len(nodes1d))[idx]
        self.nodes1d.extend(nodes1didx[close] + 1)
        self.faces2d.extend(idx_nearest[close] + 1)

        # Remove conflicting 1d2d links
        for bc in self.network.dflowfmmodel.external_forcings.boundaries.values():
            if "geometry" not in bc:
                continue
            self.check_boundary_link(bc)

    def generate_2d_to_1d(
        self, max_distance=np.inf, intersecting=True, branchid=None, shift_to_centroid=True
    ):
        """
        Generate 1d2d links from 2d cells. A maximum distance can be specified
        to remove links that are too long. Also a branchid can be specified to only
        generate links to certain branches.

        In case of a 1D and 2D grid that is on top of each other the user might want
        to generate links only for intersecting cells, where in case of non-overlapping meshes
        the use might want to use the shortest distance. This behaviour can be specified with
        the option intersecting:
        1. intersecting = True: each 2d cell crossing a 1d branch segment is connected to
            the nearest 1d cell.
        2. intersecting = False: each 2d cell is connected to the nearest 1d cell,
            If the link crosses another cell it is removed.
        In case of option 2. setting a max distance will speed up the the process a bit.

        Parameters
        ----------
        max_distance : int, float
            Maximum allowed length for a link
        intersecting : bool
            Make connections for intersecting 1d and 2d cells or based on
            nearest neighbours
        branchid : str or list of str
            Generate only to specified 1d branches
        """
        logger.info(
            f'Generating links from 2d to 1d based on {"intersection" if intersecting else "distance"}.'
        )

        # Collect polygons for cells
        centers2d = self.mesh2d.get_faces(geometry="center")
        idx = np.arange(len(centers2d), dtype="int")
        # Create KDTree for 1d cells
        nodes1d = self.mesh1d.get_nodes()
        nodes1didx = self.mesh1d.get_nodes_for_branch(branchid)
        get_nearest = KDTree(nodes1d[nodes1didx])

        # Make a pre-selection
        if max_distance < np.inf:
            # Determine distance from 2d to nearest 1d
            distance, _ = get_nearest.query(centers2d)
            idx = idx[distance < max_distance]

        # Create GeoDataFrame
        logger.info(f"Creating GeoDataFrame of ({len(idx)}) 2D cells.")
        cells = gpd.GeoDataFrame(
            data=centers2d[idx],
            columns=["x", "y"],
            index=idx + 1,
            geometry=[Polygon(cell) for i, cell in enumerate(self.mesh2d.get_faces()) if i in idx],
        )

        # Find intersecting cells with branches
        logger.info("Determine intersecting or nearest branches.")
        if branchid is None:
            branches = self.network.branches
        elif isinstance(branchid, str):
            branches = self.network.branches.loc[[branchid]]
        else:
            branches = self.network.branches.loc[branchid]

        if intersecting:
            geometry.find_nearest_branch(branches, cells, method="intersecting")
        else:
            geometry.find_nearest_branch(branches, cells, method="overal", maxdist=max_distance)

        # Drop the cells without intersection
        cells.dropna(subset=["branch_offset"], inplace=True)
        faces2d = np.c_[cells.x, cells.y]

        # Get nearest 1d nodes
        distance, idx_nearest = get_nearest.query(faces2d)
        close = distance < max_distance

        # Add link data
        nodes1didx = np.where(nodes1didx)[0][idx_nearest]
        self.nodes1d.extend(nodes1didx[close] + 1)
        self.faces2d.extend(cells.index.values[close])

        if not intersecting:
            logger.info("Remove links that cross another 2D cell.")
            # Make sure only the nearest cells are accounted by removing all links that also cross another cell
            links = self.get_1d2dlinks(as_gdf=True)
            todrop = []

            # Remove links that intersect multiple cells
            cellbounds = cells.bounds.values.T
            for link in tqdm(
                links.itertuples(), total=len(links), desc="Removing links crossing mult. cells"
            ):
                selectie = cells.loc[geometry.possibly_intersecting(cellbounds, link.geometry)].copy()
                if selectie.intersects(link.geometry).sum() > 1:
                    todrop.append(link.Index)
            links.drop(todrop, inplace=True)

            # Re-assign
            del self.nodes1d[:]
            del self.faces2d[:]

            self.nodes1d.extend(links["node1did"].values.tolist())
            self.faces2d.extend(links["face2did"].values.tolist())

        # Shift centers of 2d faces to centroid if they are part of a 1d-2d link
        if shift_to_centroid:
            # Get current centers
            cx, cy = self.mesh2d.get_faces(geometry="center").T
            # Calculate centroids for cells with link
            idx = np.array(self.faces2d) - 1
            centroids = np.vstack([cell.mean(axis=0) for cell in np.array(self.mesh2d.get_faces())[idx]]).T
            cx[idx] = centroids[0]
            cy[idx] = centroids[1]
            # Set values back to geometry
            self.mesh2d.set_values("facex", cx)
            self.mesh2d.set_values("facey", cy)

        # Remove conflicting 1d2d links
        for bc in self.network.dflowfmmodel.external_forcings.boundaries.values():
            if bc["geometry"] is None:
                continue
            self.check_boundary_link(bc)

    def check_boundary_link(self, bc):
        """
        Since a boundary conditions is not picked up when there is a bifurcation
        in the first branch segment, potential 1d2d links should be removed.

        This function should be called whenever a boundary conditions is added,
        or the 1d2d links are generated.
        """

        # Can only be done after links have been generated
        if not self.nodes1d or not self.faces2d:
            return None

        # Find the nearest node with the KDTree
        nodes1d = self.mesh1d.get_nodes()
        get_nearest = KDTree(nodes1d)
        distance, idx_nearest = get_nearest.query([float(pt) for pt in bc["nodeid"].split("_")])
        node_id = idx_nearest + 1

        # Check 1. Determine if the nearest node itself is not a bifurcation
        edge_nodes = self.mesh1d.get_values("edge_nodes", as_array=True)
        counts = {u: c for u, c in zip(*np.unique(edge_nodes, return_counts=True))}
        if counts[node_id] > 1:
            logger.warning(
                f"The boundary condition at {node_id} is not a branch end. Check if it is picked up by dflowfm."
            )

        # Check 2. Check if any 1d2d links are connected to the node or next node. If so, remove.
        # Find the node(s) connect to 'node_id'
        to_remove = np.unique(edge_nodes[(edge_nodes == node_id).any(axis=1)])
        for item in to_remove:
            while item in self.nodes1d:
                loc = self.nodes1d.index(item)
                self.nodes1d.pop(loc)
                self.faces2d.pop(loc)
                nx, ny = nodes1d[item - 1]
                # bcx, bcy = bc['geometry'].centroid.coords[0]
                logger.info(
                    f"Removed link(s) from 1d node: ({nx:.2f}, {ny:.2f}) because it is too close to boundary condition at node {node_id:.0f}."
                )

    def get_1d2dlinks(self, as_gdf=False):
        """
        Method to get 1d2d links as array with coordinates or geodataframe.

        Parameters
        ----------
        as_gdf : bool
            Whether to export as geodataframe (True) or numpy array (False)
        """

        if not any(self.nodes1d):
            return None

        # Get 1d nodes and 2d faces
        nodes1d = self.mesh1d.get_nodes()
        faces2d = self.mesh2d.get_faces(geometry="center")

        # Get links
        links = np.dstack([nodes1d[np.array(self.nodes1d) - 1], faces2d[np.array(self.faces2d) - 1]])

        if not as_gdf:
            return np.array([line.T for line in links])
        else:
            return gpd.GeoDataFrame(
                data=np.c_[self.nodes1d, self.faces2d],
                columns=["node1did", "face2did"],
                geometry=[LineString(line.T) for line in links],
            )

    def remove_1d2d_from_numlimdt(self, file, threshold, node="2d"):
        """
        Remove 1d2d links based on numlimdt file
        """
        if node == "1d":
            links = self.get_1d2dlinks(as_gdf=True)

        with open(file) as f:
            for line in f.readlines():
                x, y, n = line.split()
                if int(n) >= threshold:
                    if node == "2d":
                        self.remove_1d2d_link(float(x), float(y), mesh=node, max_distance=2.0)
                    else:
                        # Find the 1d node connected to the link
                        idx = links.distance(Point(float(x), float(y))).idxmin()
                        x, y = links.at[idx, "geometry"].coords[0]
                        self.remove_1d2d_link(x, y, mesh=node, max_distance=2.0)

    def remove_1d2d_link(self, x, y, mesh, max_distance):
        """
        Remove 1d 2d link based on x y coordinate.
        Mesh can specified, 1d or 2d.
        """
        if mesh == "1d":
            pts = self.mesh1d.get_nodes()
            ilink = 0
        elif mesh == "2d":
            pts = np.c_[self.mesh2d.get_faces(geometry="center")]
            ilink = 1
        else:
            raise ValueError()

        # Find nearest link
        dists = np.hypot(pts[:, 0] - x, pts[:, 1] - y)
        if dists.min() > max_distance:
            return None
        imin = np.argmin(dists)

        # Determine what rows to remove (if any)
        linkdim = self.nodes1d if mesh == "1d" else self.faces2d
        to_remove = [link for link in (linkdim) if link == (imin + 1)]
        for item in to_remove:
            while item in linkdim:
                loc = linkdim.index(item)
                self.nodes1d.pop(loc)
                self.faces2d.pop(loc)

    def remove_1d_endpoints(self):
        """Method to remove 1d2d links from end points of the 1d mesh. The GUI
        will interpret every endpoint as a boundary conditions, which does not
        allow a 1d 2d link at the same node. To avoid problems with this, use
        this method.
        """
        # Can only be done after links have been generated
        if not self.nodes1d or not self.faces2d:
            return None

        nodes1d = self.mesh1d.get_nodes()
        edge_nodes = self.mesh1d.get_values("edge_nodes", as_array=True)

        # Select 1d nodes that are only present in a single edge
        edgeid, counts = np.unique(edge_nodes, return_counts=True)
        to_remove = edgeid[counts == 1]

        for item in to_remove:
            while item in self.nodes1d:
                loc = self.nodes1d.index(item)
                self.nodes1d.pop(loc)
                self.faces2d.pop(loc)
                nx, ny = nodes1d[item - 1]
                logger.info(
                    f"Removed link(s) from 1d node: ({nx:.2f}, {ny:.2f}) because it is connected to an end-point."
                )

    def remove_links1d2d_within_polygon(self, polygon) -> None:
        """Remove 1d2d links within a given polygon or multipolygon

        Args:
            network (Network): The network from which the links are removed
            polygon (Union[Polygon, MultiPolygon]): The polygon that indicates which to remove
        """

        # Create an array with 2d facecenters and 1d nodes, that form the links
        nodes1d = self.mesh1d.get_nodes()[np.array(self.nodes1d) - 1]
        faces2d = self.mesh2d.get_faces(geometry="center")[np.array(self.faces2d) - 1]

        # Check which links intersect the provided area
        index = np.zeros(len(nodes1d), dtype=bool)
        for part in geometry.as_polygon_list(polygon):
            index |= geometry.points_in_polygon(nodes1d, part)
            index |= geometry.points_in_polygon(faces2d, part)

        # Remove these links
        for i in reversed(np.where(index)[0]):
            self.nodes1d.pop(i)
            self.faces2d.pop(i)


class Network:
    def __init__(self, dflowfmmodel):
        # Link dflowmodel
        self.dflowfmmodel = dflowfmmodel

        # Mesh 1d offsets
        self.offsets = {}

        # Branches and schematised branches
        self.branches = ExtendedGeoDataFrame(geotype=LineString, required_columns=["code", "geometry"])
        self.schematised = ExtendedGeoDataFrame(geotype=LineString, required_columns=["geometry"])

        # Create mesh for the 1d network
        self.mesh1d = meshgeom(meshgeomdim())
        self.mesh1d.meshgeomdim.dim = 1

        self.mesh1d.edge_branchoffsets = []
        self.mesh1d.edge_branchidx = []
        self.mesh1d.edge_x = []
        self.mesh1d.edge_y = []

        # Create mesh for the 1d network
        self.mesh2d = meshgeom(meshgeomdim())
        self.mesh2d.meshgeomdim.dim = 2

        # Create 1d2dlinks
        self.links1d2d = Links1d2d(self)

        # Dictionary for roughness definitions
        self.roughness_definitions = {}

        # Link mdu parameters
        self.mdu_parameters = dflowfmmodel.mdu_parameters

    def set_branches(self, branches):
        """
        Set branches from geodataframe
        """
        # Check input
        checks.check_argument(branches, "branches", (ExtendedGeoDataFrame, gpd.GeoDataFrame))
        # Add data to branches
        self.branches.set_data(branches[self.branches.required_columns])
        # Copy branches to schematised
        self.schematised.set_data(self.branches[self.schematised.required_columns])

    def snap_branch_ends(self, offset, output=None):
        """
        Method to snap branch ends to other branch ends within a given offset.

        Parameters
        offset : float
            Maximum distance between end points. If the distance is larger, they are not snapped.
        """
        # Collect endpoints
        endpoints = []
        for branch in self.branches.itertuples():
            endpoints.append((branch.geometry.coords[0], branch.Index, 0))
            endpoints.append((branch.geometry.coords[-1], branch.Index, -1))

        # Create KDTree of endpoints
        snapped = 0
        df = []

        # For every endpoint determine the distance to the nearest other endpoint
        for i, (endpoint, branchid, side) in tqdm(
            enumerate(endpoints), total=len(endpoints), desc="Snapping branch ends"
        ):
            # Find distance and nearest coordinate of other points
            other_pts = [pt[0] for j, pt in enumerate(endpoints) if j != i]
            mindist, minidx = KDTree(other_pts).query(endpoint)

            # Change endpoint if dist is not 0.0 but smaller than offset.
            if mindist != 0.0 and mindist <= offset:

                # Change coordinates of branch
                crds = self.branches.at[branchid, "geometry"].coords[:]
                crds[side] = other_pts[minidx]
                self.branches.at[branchid, "geometry"] = LineString(crds)
                snapped += 1

                df.append([endpoint, other_pts[minidx]])
                endpoints[i] = (other_pts[minidx], branchid, side)

        if output is not None:
            df = pd.DataFrame(df)
            df.to_csv(os.path.join(output, f"snappedpoints_{offset}.csv"))
            print(f"Snapped {snapped} points.")

    def set_branch_order(self, branchids, idx=None):
        """
        Group branch ids so that the cross sections are
        interpolated along the branch.

        Parameters
        ----------
        branchids : list
            List of branches to group
        """
        # Get the ids (integers) of the branch names given by the user
        branchidx = np.isin(self.mesh1d.description1d["network_branch_ids"], branchids)
        # Get current order
        branchorder = self.mesh1d.get_values("nbranchorder", as_array=True)
        # Update
        if idx is None:
            branchorder[branchidx] = branchorder.max() + 1
        else:
            if not isinstance(idx, int):
                raise TypeError("Expected integer.")
            branchorder[branchidx] = idx
        # Save
        self.mesh1d.set_values("nbranchorder", branchorder)

    def set_branch_interpolation_modelwide(self):
        """
        Set cross-section interpolation over nodes on all branches model-wide. I

        Note:
            - Interpolation will be set using branchorder property.
            - Branches are grouped between bifurcations where multiple branches meet.
            - No interpolation is applied over these type of bifurcations.
            - No branch order is set on branch groups consisting of 1 branch.
        """
        self.get_grouped_branches()
        for group in self.branch_groups.values():
            if len(group) > 1:
                self.set_branch_order(group)

    def make_nodes_to_branch_map(self):
        # Note: first node is upstream, second node is downstream
        self.nodes_to_branch_map = {
            b: [self.mesh1d.description1d["network_node_ids"][_idx - 1] for _idx in idx]
            for b, idx in zip(
                self.mesh1d.description1d["network_branch_ids"],
                self.mesh1d.get_values("nedge_nodes", as_array=True),
            )
        }

    def make_branches_to_node_map(self):
        self.make_nodes_to_branch_map()
        self.branches_to_node_map = {
            n: [k for k, v in self.nodes_to_branch_map.items() if n in v]
            for n in self.mesh1d.description1d["network_node_ids"]
        }

    def generate_nodes_with_bedlevels(
        self, resolve_at_bifurcation_method="min", return_reversed_branches=False
    ):
        """
        Generate nodes with upstream and downstream bedlevels derived from set cross-sections on branch. It takes into
        account whether or not branch order is specified (so interpolation over nodes is set).

        Nodes in between cross-sections on same branch/branch-group are linearly interpolated. Outside are extrapolated
        constant (e.g. end points of branch).

        Branch groups which include branch with reversed direction compared to whole group will be taken into account.
        Use return_reversed_branches=True to return that information

        Specify with resolve_at_bifurcation_method how to resolve bedlevel at bifurcation of more than 2 branches using
        options 'min' (minimum), 'max' (maximum), 'mean' (average).
        """
        assert resolve_at_bifurcation_method in ["min", "max", "mean"], (
            f"Incorrect value for "
            f"'resolve_at_bifurcation_method' supplied. "
            f"Either use 'min', 'max' or 'mean'"
        )
        bedlevels_crs_branches = self.dflowfmmodel.crosssections.get_bottom_levels()
        branch_order = self.mesh1d.get_values("nbranchorder", as_array=True)
        self.make_branches_to_node_map(), self.make_nodes_to_branch_map()
        nodes_dict = {n: {"up": [], "down": []} for n in self.branches_to_node_map.keys()}
        reserved_branches = []
        for order, (branch, nodes) in tqdm(
            zip(branch_order, self.nodes_to_branch_map.items()),
            total=len(branch_order),
            desc="Getting bedlevels",
        ):
            if order == -1:
                # No branch order so just get upstream and downstream levels
                branch_length = self.branches.loc[branch, "geometry"].length
                subset = bedlevels_crs_branches.loc[bedlevels_crs_branches["branchid"] == branch]
                if subset.empty:
                    continue  # if this happens, crs is not defined. This can be a problem.
                nodes_dict[nodes[0]]["up"].append(np.interp(0.0, subset["chainage"], subset["minz"]))
                nodes_dict[nodes[1]]["down"].append(
                    np.interp(branch_length, subset["chainage"], subset["minz"])
                )
            else:
                # In case of branch order, first collect all branches and set in them in order of up- to downstream
                all_branches = [
                    self.mesh1d.description1d["network_branch_ids"][i]
                    for i in np.argwhere(order == branch_order).ravel()
                ]
                all_nodes = [self.nodes_to_branch_map[b] for b in all_branches]
                # First check if any of the branches has a bedlevel from a cross-section profile otherwise skip
                check = all(
                    [
                        bedlevels_crs_branches.loc[bedlevels_crs_branches["branchid"] == b].empty
                        for b in all_branches
                    ]
                )
                if check:
                    continue  # if this happens, cross-section is not defined. This can be a problem.

                # Check if every branch is from up to down direction. Otherwise fix by reversing
                n = 0
                n_length = len(all_nodes)
                direction = list(np.ones(n_length))
                max_tries = 0
                while n < n_length:
                    up = np.count_nonzero(all_nodes[n][0] == np.array([x[0] for x in all_nodes])) == 1
                    down = np.count_nonzero(all_nodes[n][1] == np.array([x[1] for x in all_nodes])) == 1
                    if (not up) or (not down):
                        # Reverse
                        all_nodes[n] = list(np.flip(all_nodes[n]))
                        direction[n] = direction[n] * -1
                    n += 1
                    # Check if indeed everything is now in proper direction. Otherwise try again
                    if n == n_length:
                        up = all(
                            [
                                np.count_nonzero(node[0] == np.array([x[0] for x in all_nodes])) == 1
                                for node in all_nodes
                            ]
                        )
                        down = all(
                            [
                                np.count_nonzero(node[1] == np.array([x[1] for x in all_nodes])) == 1
                                for node in all_nodes
                            ]
                        )
                        if (not up) or (not down):
                            n = 0
                            max_tries += 1
                    if max_tries > 500:
                        print(f"Can't fix correct directions branch groups {all_branches}")
                        break

                # Add reserved branches to return
                reserved_branches.extend([b for b, d in zip(all_branches, direction) if d == -1])

                # Get most upstream node. Otherwise just pick i_upstream = 0 as starting point
                i_upstream = [
                    i for i, n in enumerate([x[0] for x in all_nodes]) if n not in [x[1] for x in all_nodes]
                ]
                if len(i_upstream) == 1:
                    i_upstream = i_upstream[0]
                else:
                    # It could be that branch order group forms a ring. In this case check first which node has more
                    # than 2 branches (bifurcation) or just 1 branch (boundary) connected.
                    i_upstream = [
                        i
                        for i, n in enumerate([x[0] for x in all_nodes])
                        if (len(self.branches_to_node_map[n]) > 2) or (len(self.branches_to_node_map[n]) == 1)
                    ]
                    if len(i_upstream) == 1:
                        i_upstream = i_upstream[0]
                    else:
                        raise ValueError(f"Something is not right with the branch order group {all_branches}")

                # Now put branch list in correct order
                all_branches_sorted = []
                all_nodes_sorted = []
                direction_sorted = []
                for ii in range(len(all_branches)):
                    all_branches_sorted.append(all_branches[i_upstream])
                    all_nodes_sorted.append(all_nodes[i_upstream])
                    direction_sorted.append(direction[i_upstream])
                    try:
                        i_upstream = [
                            i
                            for i, n in enumerate([x[0] for x in all_nodes])
                            if [x[1] for x in all_nodes][i_upstream] == n
                        ][0]
                    except IndexError:
                        break
                # Stitch chainages and bedlevels together
                chainage, bedlevel = [], []
                branch_length = 0
                for b, d in zip(all_branches_sorted, direction_sorted):
                    subset = bedlevels_crs_branches.loc[bedlevels_crs_branches["branchid"] == b]
                    chain, bed = subset["chainage"], subset["minz"]
                    # Reverse chainage and bedlevel arrays
                    if d == -1:
                        chain = np.flip(chain)
                        bed = np.flip(bed)
                    chainage.extend(chain + branch_length)
                    bedlevel.extend(bed)
                    branch_length = self.branches.loc[b, "geometry"].length
                # Get chainage of up- and downstream node of loop branch within the overall branch
                if len(all_branches_sorted) == 1:
                    up_node_chainage = 0
                    down_node_chainage = self.branches.loc[all_branches_sorted[0], "geometry"].length
                else:
                    i = np.argmax(
                        [1 if ((nodes == n) or (list(np.flip(nodes)) == n)) else 0 for n in all_nodes_sorted]
                    )
                    up_node_chainage = sum(
                        [0]
                        + [
                            self.branches.loc[b, "geometry"].length
                            for b, n in zip(all_branches_sorted[:-1], all_nodes_sorted[:-1])
                        ][: i + 1]
                    )
                    down_node_chainage = sum(
                        [
                            self.branches.loc[b, "geometry"].length
                            for b, n in zip(all_branches_sorted, all_nodes_sorted)
                        ][: i + 1]
                    )
                # Finally interpolate
                nodes_dict[nodes[0]]["up"].append(np.interp(up_node_chainage, chainage, bedlevel))
                nodes_dict[nodes[1]]["down"].append(np.interp(down_node_chainage, chainage, bedlevel))

        # Summarize everything and save
        nodes = list(nodes_dict.keys())
        node_geom = [
            Point(x, y) for x, y in zip(self.mesh1d.get_values("nnodex"), self.mesh1d.get_values("nnodey"))
        ]
        if resolve_at_bifurcation_method == "min":
            upstream_bedlevel = [np.min(v["up"]) if len(v["up"]) > 0 else np.nan for v in nodes_dict.values()]
            downstream_bedlevel = [
                np.min(v["down"]) if len(v["down"]) > 0 else np.nan for v in nodes_dict.values()
            ]
        elif resolve_at_bifurcation_method == "max":
            upstream_bedlevel = [np.max(v["up"]) if len(v["up"]) > 0 else np.nan for v in nodes_dict.values()]
            downstream_bedlevel = [
                np.max(v["down"]) if len(v["down"]) > 0 else np.nan for v in nodes_dict.values()
            ]
        elif resolve_at_bifurcation_method == "mean":
            upstream_bedlevel = [
                np.average(["up"]) if len(v["up"]) > 0 else np.nan for v in nodes_dict.values()
            ]
            downstream_bedlevel = [
                np.average(v["down"]) if len(v["down"]) > 0 else np.nan for v in nodes_dict.values()
            ]
        else:
            raise NotImplementedError

        self.nodes = gpd.GeoDataFrame(
            index=nodes_dict.keys(),
            data={
                "code": nodes_dict.keys(),
                "upstream_bedlevel": upstream_bedlevel,
                "downstream_bedlevel": downstream_bedlevel,
            },
            geometry=node_geom,
        )

        if return_reversed_branches:
            return list(np.unique(reserved_branches))

    def get_grouped_branches(self):
        """
        Get grouped branch ids to use in set_branch_order function
        """
        # Get all network data
        branch_ids = self.mesh1d.description1d["network_branch_ids"]
        node_ids = self.mesh1d.description1d["network_node_ids"]
        branch_edge_nodes_idx = self.mesh1d.get_values("nedge_nodes", as_array=True)
        # Collect all node ids per branch and all branches per node id
        self.make_nodes_to_branch_map()
        self.make_branches_to_node_map()

        branch_ids_checked = []
        groups = {0: []}
        for branch_id in branch_ids:
            if branch_id in branch_ids_checked:
                continue

            connected_nodes = self.nodes_to_branch_map[branch_id]  # get connected nodes
            for n in connected_nodes:
                b = self.branches_to_node_map[n]  # get connected branches
                if len(b) > 2:
                    continue  # in this case there's a bifurcation so skip
                elif len(b) == 1:
                    groups[list(groups.keys())[-1] + 1] = b  # b is already a list
                    branch_ids_checked.extend(b)
                    continue  # in this case the branch is not connected to other branches. make separate group
                else:
                    # remove branch from connected_branches because we are not interested in it
                    b = [_b for _b in b if _b != branch_id][0]
                    if b in branch_ids_checked:
                        # connected branch is already added to a group, so this means that branch should be added to
                        # that group
                        groups[[k for k, v in groups.items() if b in v][0]].append(branch_id)
                        branch_ids_checked.extend([branch_id])
                    else:
                        groups[list(groups.keys())[-1] + 1] = [branch_id]  # otherwise add to group
                        branch_ids_checked.extend([branch_id])
                branch_ids_checked = list(np.unique(branch_ids_checked))
        groups.pop(0)  # remove the 0th group because empty

        # The branches are grouped but not fully connected (although routine above should do the trick in theory).
        # Try merging groups if a branch is in multiple groups.
        # In that case we know that branch groups are connected to eachother and is in fact a bigger group
        for b in branch_ids:
            _groups = groups.copy()  # make copy to apply changes on
            _k = -1  # default index
            # Loop over groups
            for k, v in groups.items():
                if b in v:  # if branch in grouped branches
                    if _k == -1:
                        _k = k  # set index to first group found
                    else:
                        _groups[_k].extend(v)  # otherwise add group to first found group
                        _groups[_k] = list(np.unique(_groups[_k]))  # remove duplicates due to add
                        _groups.pop(k)  # and remove group from groups
            groups = _groups.copy()  # copy changed dict over original
        # One pass over all branches should be sufficient to group everything together. Otherwise raise error
        if max([sum([1 if b in v else 0 for k, v in groups.items()]) for b in branch_ids]) > 1:
            raise ValueError(
                f"Still branches contained in multiple groups. Maximum number of groups where this "
                f"happens: {max([sum([1 if b in v else 0 for k, v in groups.items()]) for b in branch_ids])}"
            )

        # save
        self.branch_groups = groups.copy()

    # generate network and 1d mesh
    def generate_1dnetwork(
        self,
        one_d_mesh_distance: float = 40.0,
        seperate_structures: bool = True,
        max_dist_to_struc: Union[float, None] = None,
        urban_branches: Union[List[str], None] = None,
    ) -> None:
        """Generate a 1D mesh based on the preferred node distance and the loaded branches.
        The node positions are determined based on three criteria:
        - First, such that the distance in between nodes is closest to "one_d_mesh_distance"
        - Second, at least one node should be added in between two subsequent structures. If
          you don't want this, set "seperate_structures" to False
        - Third, a maximum distance between a node and a structure can be specified with
          "max_dist_to_struc"

        Parameters
        ----------
        one_d_mesh_distance : float, optional
            Preferred distance in between nodes, by default 40.0
        seperate_structures : bool, optional
            Whether to add a node in between subsequent structures, by default True
        max_dist_to_struc : Union[float, None], optional
            A maximum distance between a node and a structure, by default None
        urban_branches : Union[List[str], None], optional
            A list of branch IDs for which only nodes are placed at the end points, by default None
        """

        if self.branches.empty:
            raise ValueError("Branches should be added before 1d network can be generated.")

        checks.check_argument(one_d_mesh_distance, "one_d_mesh_distance", (float, int))

        # Temporary dictionary to store the id number of the nodes and branches
        nodes = []
        edge_nodes_dict = {}

        # Check if any structures present (if not, structures will be None)
        structures = self.dflowfmmodel.structures.as_dataframe(
            generalstructures=True,
            weirs=True,
            bridges=True,
            culverts=True,
            pumps=True,
            uweirs=True,
            orifices=True,
            compounds=True,
        )

        # If offsets are not predefined, generate them base on one_d_mesh_distance
        if not self.offsets:
            self.generate_offsets(
                one_d_mesh_distance,
                structures=structures if seperate_structures else None,
                max_dist_to_struc=max_dist_to_struc,
                urban_branches=urban_branches,
            )

        # Add the network data to the 1d mesh structure
        sorted_branches = self.branches.iloc[self.branches.length.argsort().values]

        # Add network branch data
        dimensions = self.mesh1d.meshgeomdim
        dimensions.nbranches = len(sorted_branches)
        self.mesh1d.set_values("nbranchorder", (np.ones(dimensions.nbranches, dtype=int) * -1).tolist())
        self.mesh1d.set_values("nbranchlengths", sorted_branches.geometry.length + 1e-12)
        self.mesh1d.description1d["network_branch_ids"] = sorted_branches.index.astype(str).tolist()
        self.mesh1d.description1d["network_branch_long_names"] = sorted_branches.index.astype(str).tolist()

        # Add network branch geometry
        coords = [line.coords[:] for line in sorted_branches.geometry]
        geomx, geomy = list(zip(*list(itertools.chain(*coords))))[:2]
        dimensions.ngeometry = len(geomx)
        self.mesh1d.set_values("nbranchgeometrynodes", [len(lst) for lst in coords])
        self.mesh1d.set_values("ngeopointx", geomx)
        self.mesh1d.set_values("ngeopointy", geomy)

        branch_names = sorted_branches.index.astype(str).tolist()
        branch_longnames = ["long_" + s for s in branch_names]

        network_edge_nodes = []
        mesh1d_edge_nodes = []
        mesh1d_node_branchidx = []
        mesh1d_node_branchoffset = []
        mesh1d_edge_branchidx = []
        mesh1d_edge_branchoffset = []
        mesh1d_edge_x = []
        mesh1d_edge_y = []
        mesh1d_node_names = []

        # For each branch
        for i_branch, branch in enumerate(sorted_branches.itertuples()):

            # Get branch coordinates. Round to 6 decimals to make sure that, due to precision errors in coordinates,
            # already existing first and/or end nodes are not recognized
            points = shapely.wkt.loads(shapely.wkt.dumps(branch.geometry, rounding_precision=6)).coords[:]

            # Network edge node administration
            # -------------------------------
            first_point = points[0]
            last_point = points[-1]

            # Get offsets from dictionary
            offsets = self.offsets[branch.Index]
            # The number of links on the branch
            nlinks = len(offsets) - 1

            # also get the offsets of the edge nodes, halfway the segments
            edge_offsets = [(offsets[i] + offsets[i + 1]) / 2.0 for i in range(np.max([1, len(offsets) - 1]))]

            # Check if the first and last point of the branch are already in the set
            if first_point not in nodes:
                first_present = False
                nodes.append(first_point)
            else:
                first_present = True
                offsets = offsets[1:]

            if last_point not in nodes:
                last_present = False
                nodes.append(last_point)
            else:
                last_present = True
                offsets = offsets[:-1]

            # If no points remain, add an extra halfway: each branch should have at least 1 node
            if len(offsets) == 0:
                if urban_branches is not None and branch.Index not in urban_branches:
                    offsets = np.array([branch.geometry.length / 2.0])
                    edge_offsets = np.array([i * branch.geometry.length for i in [0.25, 0.75]])
                    nlinks += 1
                else:
                    offsets = self.offsets[branch.Index]

            # Get the index of the first and last node in the dictionary (1 based, so +1)
            i_from = nodes.index(first_point) + 1
            i_to = nodes.index(last_point) + 1
            if i_from == i_to:
                raise ValueError(
                    f"For {branch.Index} a ring geometry was found: start and end node are the same. Ring geometries are not accepted."
                )

            network_edge_nodes.append([i_from, i_to])

            # Mesh1d edge node administration
            # -------------------------------
            # First determine the start index. This is equal to the number of already present points (+1, since 1 based)
            start_index = len(mesh1d_node_branchidx) + 1
            # For each link, create a new edge node connection
            if first_present:
                start_index -= 1
            new_edge_nodes = [[start_index + i, start_index + i + 1] for i in range(nlinks)]
            # If the first node is present, change the first point of the first edge to the existing point
            if first_present:
                new_edge_nodes[0][0] = edge_nodes_dict[first_point]
            else:
                edge_nodes_dict[first_point] = new_edge_nodes[0][0]
            # If the last node is present, change the last point of the last edge too
            if last_present:
                new_edge_nodes[-1][1] = edge_nodes_dict[last_point]
            else:
                edge_nodes_dict[last_point] = new_edge_nodes[-1][1]
            # Add to edge_nodes
            mesh1d_edge_nodes.extend(new_edge_nodes)

            # Update number of nodes
            mesh_point_names = [f"{branch.Index}_{offset:.2f}" for offset in offsets]

            # Append ids, longnames, branch and offset
            self.mesh1d.description1d["mesh1d_node_ids"].extend(mesh_point_names)
            self.mesh1d.description1d["mesh1d_node_long_names"].extend(mesh_point_names)
            mesh1d_node_branchidx.extend([i_branch + 1] * len(offsets))
            mesh1d_node_branchoffset.extend(offsets.tolist())

            lengths = np.r_[
                0.0,
                np.cumsum(
                    np.hypot(np.diff(coords[i_branch], axis=0)[:, 0], np.diff(coords[i_branch], axis=0)[:, 1])
                ),
            ]
            edge_x = []
            edge_y = []
            for i_edge, edge in enumerate(edge_offsets):
                closest = (np.abs(lengths - edge)).argmin()
                if lengths[closest] > edge:
                    closest = closest - 1
                edge_x.append(
                    edge
                    / (lengths[closest + 1] - lengths[closest])
                    * (coords[i_branch][closest + 1][0] - coords[i_branch][closest][0])
                    + coords[i_branch][closest][0]
                )
                edge_y.append(
                    edge
                    / (lengths[closest + 1] - lengths[closest])
                    * (coords[i_branch][closest + 1][1] - coords[i_branch][closest][1])
                    + coords[i_branch][closest][1]
                )

            mesh1d_edge_branchidx.extend([i_branch + 1] * len(edge_offsets))
            mesh1d_edge_branchoffset.extend(edge_offsets)
            mesh1d_edge_x.extend(edge_x)
            mesh1d_edge_y.extend(edge_y)

        # Parse nodes
        dimensions.nnodes = len(nodes)
        nodex, nodey = list(zip(*nodes))[:2]
        self.mesh1d.set_values("nnodex", nodex)
        self.mesh1d.set_values("nnodey", nodey)
        self.mesh1d.description1d["network_node_ids"].extend([f"{xy[0]:.6f}_{xy[1]:.6f}" for xy in nodes])
        self.mesh1d.description1d["network_node_long_names"].extend(
            [f"x={xy[0]:.6f}_y={xy[1]:.6f}" for xy in nodes]
        )

        # Add edge node data to mesh
        self.mesh1d.set_values("nedge_nodes", np.ravel(network_edge_nodes))
        self.mesh1d.meshgeomdim.numedge = len(mesh1d_edge_nodes)
        self.mesh1d.set_values("edge_nodes", np.ravel(mesh1d_edge_nodes))

        self.mesh1d.edge_branchidx = mesh1d_edge_branchidx
        self.mesh1d.edge_branchoffset = mesh1d_edge_branchoffset
        self.mesh1d.edge_x = mesh1d_edge_x
        self.mesh1d.edge_y = mesh1d_edge_y

        # Add mesh branchidx and offset to mesh
        dimensions.numnode = len(mesh1d_node_branchidx)
        self.mesh1d.set_values("branchidx", mesh1d_node_branchidx)
        self.mesh1d.set_values("branchoffsets", mesh1d_node_branchoffset)

        # Process the 1d network (determine x and y locations) and determine schematised branches
        schematised, _ = self.mesh1d.process_1d_network()
        for idx, geometry in schematised.items():
            self.schematised.at[idx, "geometry"] = geometry

    def _generate_1d_spacing(self, anchor_pts, one_d_mesh_distance):
        """
        Generates 1d distances, called by function generate offsets
        """
        offsets = []
        for i in range(len(anchor_pts) - 1):
            section_length = anchor_pts[i + 1] - anchor_pts[i]
            if section_length <= 0.0:
                raise ValueError("Section length must be larger than 0.0")
            nnodes = max(2, int(round(section_length / one_d_mesh_distance) + 1))
            offsets.extend(np.linspace(anchor_pts[i], anchor_pts[i + 1], nnodes - 1, endpoint=False).tolist())
        offsets.append(anchor_pts[-1])

        return np.asarray(offsets)

    def generate_offsets(
        self,
        one_d_mesh_distance: float,
        structures: Union[ExtendedGeoDataFrame, None] = None,
        max_dist_to_struc: Union[float, None] = None,
        urban_branches: Union[List[str], None] = None,
    ):
        """
        Method to generate 1d network grid point locations. The distances are generated
        based on the 1d mesh distance and anchor points. The anchor points can for
        example be structures; every structure should be seperated by a gridpoint.

        Parameters
        ----------
        one_d_mesh_distance : float
            Preferred distance in between nodes
        structures : Union[ExtendedGeoDataFrame, None], optional
            Whether to add a node in between subsequent structures, by default None
        max_dist_to_struc : Union[float, None], optional
            A maximum distance between a node and a structure, by default None
        urban_branches : Union[List[str], None], optional
            A list of branch IDs for which only nodes are placed at the end points, by default None

        """
        # For each branch
        for branch in self.branches.itertuples():
            # Distribute points along network [1d mesh]
            if urban_branches is not None:
                if branch.Index in urban_branches:
                    offsets = self._generate_1d_spacing([0.0, branch.geometry.length], branch.geometry.length)
                else:
                    offsets = self._generate_1d_spacing([0.0, branch.geometry.length], one_d_mesh_distance)
            else:
                offsets = self._generate_1d_spacing([0.0, branch.geometry.length], one_d_mesh_distance)
            self.offsets[branch.Index] = offsets

        if structures is not None:
            # Check argument
            checks.check_argument(
                structures, "structures", (pd.DataFrame, gpd.GeoDataFrame), columns=["branchid", "chainage"]
            )

            # Get structure data from dfs
            ids_offsets = structures[["branchid", "chainage"]]
            idx = structures["branchid"] != ""
            if idx.any():
                logger.warning("Some structures are not linked to a branch.")
            ids_offsets = ids_offsets.loc[idx, :]

            # For each branch
            for branch_id, group in ids_offsets.groupby("branchid"):

                # Check if structures are located at the same offset
                u, c = np.unique(group["chainage"], return_counts=True)
                if any(c > 1):
                    logger.warning(
                        "Structures {} have the same location.".format(
                            ", ".join(group.loc[np.isin(group["chainage"], u[c > 1])].index.tolist())
                        )
                    )

                branch = self.branches.at[branch_id, "geometry"]
                # Limits are the lengths at which the structures are located
                limits = sorted(group["chainage"].unique())

                anchor_pts = [0.0, branch.length]
                offsets = self._generate_1d_spacing(anchor_pts, one_d_mesh_distance)

                # Merge limits with start and end of branch
                limits = [-1e-3] + limits + [branch.length + 1e-3]

                # If any structures
                if len(limits) > 2:

                    # also check if the calculation point are close enough to the structures
                    if max_dist_to_struc is not None:
                        additional = []

                        # Skip the first and the last, these are no structures
                        for i in range(1, len(limits) - 1):
                            # if the distance between two limits is large than twice the max distance to structure,
                            # the mesh point will be too far away. Add a limit on the minimum of half the length and
                            # two times the max distance
                            dist_to_prev_limit = limits[i] - (
                                max(additional[-1], limits[i - 1]) if any(additional) else limits[i - 1]
                            )
                            if dist_to_prev_limit > 2 * max_dist_to_struc:
                                additional.append(
                                    limits[i] - min(2 * max_dist_to_struc, dist_to_prev_limit / 2)
                                )

                            dist_to_next_limit = limits[i + 1] - limits[i]
                            if dist_to_next_limit > 2 * max_dist_to_struc:
                                additional.append(
                                    limits[i] + min(2 * max_dist_to_struc, dist_to_next_limit / 2)
                                )

                        # Join the limits
                        limits = sorted(limits + additional)

                    # Get upper and lower limits
                    upper_limits = limits[1:]
                    lower_limits = limits[:-1]

                    # Determine the segments that are missing a grid point
                    in_range = [
                        ((offsets > lower) & (offsets < upper)).any()
                        for lower, upper in zip(lower_limits, upper_limits)
                    ]

                    while not all(in_range):
                        # Get the index of the first segment without grid point
                        i = in_range.index(False)

                        # Add it to the anchor pts
                        anchor_pts.append((lower_limits[i] + upper_limits[i]) / 2.0)
                        anchor_pts = sorted(anchor_pts)

                        # Generate new offsets
                        offsets = self._generate_1d_spacing(anchor_pts, one_d_mesh_distance)

                        # Determine the segments that are missing a grid point
                        in_range = [
                            ((offsets > lower) & (offsets < upper)).any()
                            for lower, upper in zip(lower_limits, upper_limits)
                        ]

                    if len(anchor_pts) > 2:
                        logger.info(
                            f"Added 1d mesh nodes on branch {branch_id} at: {anchor_pts}, due to the structures at {limits}."
                        )

                # Set offsets for branch id
                self.offsets[branch_id] = offsets

    def get_roughness_description(self, roughnesstype, value):

        if np.isnan(float(value)):
            raise ValueError("Roughness value should not be NaN.")

        # Check input
        # checks.check_argument(roughnesstype, 'roughness type', (str, int))
        # checks.check_argument(value, 'roughness value', (float, int, np.float, np.integer))

        # Convert integer to string
        # if isinstance(roughnesstype, int):
        #    roughnesstype = hydamo_to_dflowfm.roughness_gml[roughnesstype]

        # Get name
        name = f"{roughnesstype}_{float(value)}"

        # Check if the description is already known
        if name.lower() in map(str.lower, self.roughness_definitions.keys()):
            return name

        # Convert roughness type string to integer for dflowfm
        delft3dfmtype = roughnesstype

        if roughnesstype.lower() == "stricklerks":
            raise ValueError()

        # Add to dict
        self.roughness_definitions[name] = {"name": name, "code": delft3dfmtype, "value": value}

        return name

    def add_mesh2d(self, twodmesh):
        """
        Add 2d mesh to network object.
        """
        if not hasattr(twodmesh, "meshgeom"):
            checks.check_argument(twodmesh, "twodmesh", meshgeom)
            geometries = twodmesh
        else:
            if not isinstance(twodmesh.meshgeom, meshgeom):
                raise TypeError('The given mesh should have an attribute "meshgeom".')
            geometries = twodmesh.meshgeom

        # Add the meshgeom
        self.mesh2d.add_from_other(geometries)

        # Add mdu parameters
        if hasattr(twodmesh, "missing_z_value"):
            if twodmesh.missing_z_value is not None:
                self.mdu_parameters["BedlevUni"] = twodmesh.missing_z_value

    def get_node_idx_offset(self, branch_id, pt, nnodes=1):
        """
        Get the index and offset of a node on a 1d branch.
        The nearest node is looked for.
        """

        # Project the point on the branch
        dist = self.schematised[branch_id].project(pt)

        # Get the branch data from the networkdata
        branchidx = (
            self.mesh1d.description1d["network_branch_ids"].index(self.str2chars(branch_id, self.idstrlength))
            + 1
        )
        pt_branch_id = self.mesh1d.get_values("branchidx", as_array=True)
        idx = np.where(pt_branch_id == branchidx)

        # Find nearest offset
        offsets = self.mesh1d.get_values("branchoffset", as_array=True)[idx]
        isorted = np.argsort(np.absolute(offsets - dist))
        isorted = isorted[: min(nnodes, len(isorted))]

        # Get the offset
        offset = [offsets[imin] for imin in isorted]
        # Get the id of the node
        node_id = [idx[0][imin] + 1 for imin in isorted]

        return node_id, offset


class Structures:
    def __init__(self, dflowfmmodel):
        self.generalstructures = {}
        self.pumps = {}
        self.weirs = {}
        self.bridges = {}
        self.uweirs = {}
        self.culverts = {}
        self.orifices = {}
        self.compounds = {}

        self.dflowfmmodel = dflowfmmodel

        # Create the io class
        self.io = dfmreader.StructuresIO(self)

    def add_generalstructure(
        self,
        id,
        branchid,
        chainage,
        name=np.nan,
        allowedflowdir="both",
        upstream1width=np.nan,
        upstream1level=np.nan,
        upstream2width=np.nan,
        upstream2level=np.nan,
        crestwidth=np.nan,
        crestlevel=np.nan,
        crestlength=np.nan,
        downstream1width=np.nan,
        downstream1level=np.nan,
        downstream2width=np.nan,
        downstream2level=np.nan,
        gateloweredgelevel=10e10,
        posfreegateflowcoeff=1.0,
        posdrowngateflowcoeff=1.0,
        posfreeweirflowcoeff=1.0,
        posdrownweirflowcoeff=1.0,
        poscontrcoeffreegate=1.0,
        negfreegateflowcoeff=1.0,
        negdrowngateflowcoeff=1.0,
        negfreeweirflowcoeff=1.0,
        negdrownweirflowcoeff=1.0,
        negcontrcoeffreegate=1.0,
        extraresistance=0.0,
        gateheight=10e10,
        gateopeningwidth=0,
        gateopeninghorizontaldirection="symmetric",
        usevelocityheight="true",
    ):
        self.generalstructures[id] = remove_nan_values(
            {
                "type": "generalStructure",
                "id": id,
                "name": id if np.isnan(name) else name,
                "branchid": branchid,
                "chainage": chainage,
                "upstream1Width": upstream1width,
                "upstream1Level": upstream1level,
                "upstream2Width": upstream2width,
                "upstream2Level": upstream2level,
                "crestWidth": crestwidth,
                "crestLevel": crestlevel,
                "crestLength": crestlength,
                "downstream1Width": downstream1width,
                "downstream1Level": downstream1level,
                "downstream2Width": downstream2width,
                "downstream2Level": downstream2level,
                "gateLowerEdgeLevel": gateloweredgelevel,
                "posFreeGateFlowCoeff": posfreegateflowcoeff,
                "posDrownGateFlowCoeff": posdrowngateflowcoeff,
                "posFreeWeirFlowCoeff": posfreeweirflowcoeff,
                "posDrownWeirFlowCoeff": posdrownweirflowcoeff,
                "posContrCoefFreeGate": poscontrcoeffreegate,
                "negFreeGateFlowCoeff": negfreegateflowcoeff,
                "negDrownGateFlowCoeff": negdrowngateflowcoeff,
                "negFreeWeirFlowCoeff": negfreeweirflowcoeff,
                "negDrownWeirFlowCoeff": negdrownweirflowcoeff,
                "negContrCoefFreeGate": negcontrcoeffreegate,
                "extraResistance": extraresistance,
                "gateHeight": gateheight,
                "gateOpeningWidth": gateopeningwidth,
                "gateOpeningHorizontalDirection": gateopeninghorizontaldirection,
                "useVelocityHeight": usevelocityheight,
            }
        )

    def add_pump(
        self,
        id,
        branchid,
        chainage,
        orientation,
        numstages,
        controlside,
        capacity,
        name=np.nan,
        startlevelsuctionside=np.nan,
        stoplevelsuctionside=np.nan,
        startleveldeliveryside=np.nan,
        stopleveldeliveryside=np.nan,
    ):
        if controlside == "suctionSide":
            pass
        elif controlside == "deliverySide":
            pass
        elif controlside != "both":
            raise ValueError(
                "Incorrect controlSide value specified. Either use 'suctionSide', 'deliverySide' or 'both'."
            )
        self.pumps[id] = remove_nan_values(
            {
                "type": "pump",
                "id": id,
                "name": id if np.isnan(name) else name,
                "branchid": branchid,
                "chainage": chainage,
                "orientation": orientation,
                "numstages": numstages,
                "controlSide": controlside,
                "capacity": capacity,
                "startlevelSuctionSide": startlevelsuctionside,
                "stoplevelSuctionSide": stoplevelsuctionside,
                "startlevelDeliverySide": startleveldeliveryside,
                "stoplevelDeliverySide": stopleveldeliveryside,
            }
        )

    def add_weir(
        self,
        id,
        branchid,
        chainage,
        crestlevel,
        crestwidth,
        name=np.nan,
        allowedflowdir="both",
        corrcoeff=1.0,
        usevelocityheight="true",
    ):
        self.weirs[id] = remove_nan_values(
            {
                "type": "weir",
                "id": id,
                "name": id if np.isnan(name) else name,
                "branchid": branchid,
                "chainage": chainage,
                "allowedFlowDir": allowedflowdir,
                "crestLevel": crestlevel,
                "crestWidth": crestwidth,
                "corrCoeff": corrcoeff,
                "useVelocityHeight": usevelocityheight,
            }
        )

    def add_orifice(
        self,
        id,
        branchid,
        chainage,
        crestlevel,
        crestwidth,
        gateloweredgelevel,
        name=np.nan,
        allowedflowdir="both",
        uselimitflowpos=False,
        limitflowpos=0.0,
        uselimitflowneg=False,
        limitflowneg=0.0,
        corrcoeff=1.0,
        usevelocityheight="true",
    ):
        self.orifices[id] = remove_nan_values(
            {
                "type": "orifice",
                "id": id,
                "name": id if np.isnan(name) else name,
                "branchid": branchid,
                "chainage": chainage,
                "allowedFlowDir": allowedflowdir,
                "crestLevel": crestlevel,
                "crestWidth": crestwidth,
                "gateLowerEdgeLevel": gateloweredgelevel,
                "useLimitFlowPos": uselimitflowpos,
                "limitFlowPos": limitflowpos,
                "useLimitFlowNeg": uselimitflowneg,
                "limitFlowNeg": limitflowneg,
                "corrCoeff": corrcoeff,
                "useVelocityHeight": usevelocityheight,
            }
        )

    def add_bridge(
        self,
        id,
        branchid,
        chainage,
        length,
        shift,
        crosssection,
        inletlosscoeff,
        outletlosscoeff,
        name=np.nan,
        allowedflowdir="both",
        frictiontype="Strickler",
        frictionvalue=75.0,
    ):
        """
        Add a bridge to the schematisation.

        Note that the cross section should be handed as dictionary. This should contain the
        shape (circle, rectangle) and the required arguments.

        For now, we use the smae cross sections as culverts. This needs to be refined.

        """

        # Check the content of the cross section dictionary
        # checks.check_dictionary(crosssection, required='shape', choice=['diameter', ['width', 'height', 'closed']])

        self.bridges[id] = remove_nan_values(
            {
                "type": "bridge",
                "id": id,
                "name": id if np.isnan(name) else name,
                "branchid": branchid,
                "chainage": chainage,
                "allowedFlowDir": allowedflowdir,
                "csDefId": crosssection,
                "shift": shift,
                "inletLossCoeff": inletlosscoeff,
                "outletLossCoeff": outletlosscoeff,
                "frictionType": frictiontype,
                "friction": frictionvalue,
                "length": length,
            }
        )

    def add_uweir(
        self,
        id,
        branchid,
        chainage,
        crestlevel,
        yvalues,
        zvalues,
        name=np.nan,
        allowedflowdir="both",
        dischargecoeff=1.0,
    ):

        """
        Add a universal weir to the schematisation.
        """
        assert len(yvalues.split()) == len(
            zvalues.split()
        ), "Number of y values should equal number of z values"
        self.uweirs[id] = remove_nan_values(
            {
                "type": "universalWeir",
                "id": id,
                "name": id if np.isnan(name) else name,
                "branchid": branchid,
                "chainage": chainage,
                "allowedFlowDir": allowedflowdir,
                "numLevels": len(yvalues.split()),
                "yValues": yvalues,
                "zValues": zvalues,
                "crestLevel": crestlevel,
                "dischargeCoeff": dischargecoeff,
            }
        )

    def add_culvert(
        self,
        id,
        branchid,
        chainage,
        leftlevel,
        rightlevel,
        crosssection,
        length,
        inletlosscoeff,
        outletlosscoeff,
        name=np.nan,
        allowedflowdir="both",
        valveonoff=0,
        numlosscoeff=0,
        valveopeningheight=None,
        relopening=None,
        losscoeff=None,
        frictiontype="Strickler",
        frictionvalue=75.0,
    ):
        """
        Add a culvert to the schematisation.

        Note that the cross section should be handed as dictionary. This should contain the
        shape (circle, rectangle) and the required arguments.

        """

        if isinstance(crosssection, dict):
            # Check the content of the cross section dictionary
            checks.check_dictionary(
                crosssection, required="shape", choice=["diameter", ["width", "height", "closed"]]
            )

            # Get roughnessname
            roughnessname = self.dflowfmmodel.network.get_roughness_description(frictiontype, frictionvalue)

            # Add cross section definition
            # WORKAROUND: for the GUI, a profile definition has to be created for every culvert. We do this temporary.
            if crosssection["shape"] == "circle":
                definition = self.dflowfmmodel.crosssections.add_circle_definition(
                    crosssection["diameter"], frictiontype, frictionvalue, name=id
                )
            elif crosssection["shape"] == "rectangle":
                definition = self.dflowfmmodel.crosssections.add_rectangle_definition(
                    crosssection["height"],
                    crosssection["width"],
                    crosssection["closed"],
                    frictiontype,
                    frictionvalue,
                    name=id,
                )
            else:
                NotImplementedError(f'Cross section with shape "{crosssection["shape"]}" not implemented.')
        elif isinstance(crosssection, str):
            # Id of cross-section definition that's already added
            definition = crosssection
        else:
            raise ValueError(f"Type of 'crosssection' key is not supported ({type(crosssection)})")

        # Add the culvert to the dictionary
        self.culverts[id] = remove_nan_values(
            {
                "type": "culvert",
                "id": id,
                "name": id if np.isnan(name) else name,
                "branchid": branchid,
                "chainage": chainage,
                "allowedFlowDir": allowedflowdir,
                "leftLevel": leftlevel,
                "rightLevel": rightlevel,
                "csDefId": definition,
                "length": round(length, 3),
                "inletLossCoeff": inletlosscoeff,
                "outletLossCoeff": outletlosscoeff,
                "valveOnOff": int(valveonoff),
                "numLossCoeff": int(numlosscoeff),
                "bedFrictionType": frictiontype,
                "bedFriction": frictionvalue,
            }
        )
        if valveonoff > 0:
            self.culverts[id]["valveOpeningHeight"] = valveopeningheight
            self.culverts[id]["relOpening"] = relopening
            self.culverts[id]["lossCoeff"] = losscoeff

    def add_compound(self, id, numstructures, structurelist, name=np.nan):
        self.compounds[id] = remove_nan_values(
            {
                "type": "compound",
                "id": id,
                "name": id if np.isnan(name) else name,
                "numStructures": numstructures,
                "structureIds": structurelist,
            }
        )

    def as_dataframe(
        self,
        generalstructures=False,
        pumps=False,
        weirs=False,
        bridges=False,
        culverts=False,
        uweirs=False,
        orifices=False,
        compounds=False,
    ):
        """
        Returns a dataframe with the structures. Specify with the keyword arguments what structure types need to be returned.
        """
        dfs = []
        for df, descr, add in zip(
            [
                self.generalstructures,
                self.culverts,
                self.weirs,
                self.bridges,
                self.pumps,
                self.uweirs,
                self.orifices,
                self.compounds,
            ],
            ["generalstructure", "culvert", "weir", "bridge", "pump", "uweir", "orifice", "compound"],
            [generalstructures, culverts, weirs, bridges, pumps, uweirs, orifices, compounds],
        ):
            if any(df) and add:
                df = pd.DataFrame.from_dict(df, orient="index")
                df.insert(loc=0, column="structype", value=descr, allow_duplicates=True)
                dfs.append(df)

        if len(dfs) > 0:
            return pd.concat(dfs, sort=False)


class ObservationPoints(ExtendedGeoDataFrame):
    def __init__(self, dflowfmmodel):
        super(ObservationPoints, self).__init__(
            geotype=Point, required_columns=["name", "branchId", "chainage", "geometry", "locationType"]
        )

        self._metadata.append("dflowfmmodel")
        self.dflowfmmodel = dflowfmmodel

    def add_points(self, crds, names, locationTypes=None, snap_distance=None):
        """
        Method to add observation points to schematisation. Observation points can be of type '1d' or '2d'. 1d-points are snapped to the branch.

        Parameters
        ----------
        crds : Nx2 list or array
            x and y coordinates of observation points
        names : str or list
            names of the observation points
        locationTypes:  str or list
            type of the observationpoints: 1d or 2d
        """
        if snap_distance is None:
            snap_distance = 5
        if isinstance(names, str):
            names = [names]
            crds = [crds]
        if locationTypes is not None:
            if isinstance(names, str):
                locationTypes = [locationTypes]
            # split 1d and 2d points, as the first ones need to be snapped to branches
            obs2d = gpd.GeoDataFrame()
            obs2d["name"] = [n for nn, n in enumerate(names) if locationTypes[nn] == "2d"]
            obs2d["locationType"] = "2d"
            # obs2d['geometry'] = [Point(*pt) for ipt,pt in enumerate(crds) if (locationTypes[ipt]=='2d')&(not isinstance(pt, Point))]
            obs2d["geometry"] = [
                Point(*pt) if not isinstance(pt, Point) else pt
                for ipt, pt in enumerate(crds)
                if (locationTypes[ipt] == "2d")
            ]
            obs2d["x"] = [pt.coords[0][0] for pt in obs2d["geometry"]]
            obs2d["y"] = [pt.coords[0][1] for pt in obs2d["geometry"]]
            names1d = [n for n_i, n in enumerate(names) if locationTypes[n_i] == "1d"]
            crds1d = [c for c_i, c in enumerate(crds) if locationTypes[c_i] == "1d"]
        else:
            names1d = names
            crds1d = crds

        # Check if data for snapping is available
        network = self.dflowfmmodel.network
        if not network.mesh1d.meshgeomdim.numnode:
            raise ValueError(
                "The network geometry should be generated before the observation points can be snapped to 1d."
            )

        obs1d = gpd.GeoDataFrame()
        obs1d["name"] = names1d
        obs1d["geometry"] = [Point(*pt) if not isinstance(pt, Point) else pt for pt in crds1d]
        obs1d["locationType"] = "1d"
        geometry.find_nearest_branch(network.branches, obs1d, method="overal", maxdist=snap_distance)
        obs1d.rename(columns={"branch_id": "branchId", "branch_offset": "chainage"}, inplace=True)
        obs = obs1d.append(obs2d, sort=True) if locationTypes is not None else obs1d

        # Add to dataframe
        self.set_data(obs, index_col="name", check_columns=True)


class StorageNodes:
    def __init__(self, dflowfmmodel):
        self.storagenodes = {}

        self.dflowfmmodel = dflowfmmodel

        # Create the io class
        self.io = dfmreader.StorageNodesIO(self)

    def add_storagenode(
        self,
        id,
        nodeid,
        usestreetstorage="true",
        nodetype="unspecified",
        name=np.nan,
        usetable="false",
        bedlevel=np.nan,
        area=np.nan,
        streetlevel=np.nan,
        streetstoragearea=np.nan,
        storagetype="reservoir",
        levels=np.nan,
        storagearea=np.nan,
        interpolate="linear",
    ):
        base = {
            "type": "storageNode",
            "id": id,
            "name": id if np.isnan(name) else name,
            "useStreetStorage": usestreetstorage,
            "nodeType": nodetype,
            "nodeId": nodeid,
            "useTable": usetable,
        }
        if usetable == "false":
            out = {
                **base,
                "bedLevel": bedlevel,
                "area": area,
                "streetLevel": streetlevel,
                "streetStorageArea": streetstoragearea,
                "storageType": storagetype,
            }
        elif usetable == "true":
            assert len(levels.split()) == len(
                storagearea.split()
            ), "Number of levels does not equal number of storagearea"
            out = {
                **base,
                "numLevels": len(levels.split()),
                "levels": area,
                "storageArea": streetlevel,
                "interpolate": interpolate,
            }
        else:
            raise ValueError("Value of key 'usetable' is not supported. Either use 'true' or 'false")
        self.storagenodes[id] = remove_nan_values(out)


def list_to_str(lst):
    string = " ".join([f"{number:6.3f}" for number in lst])
    return string


def remove_nan_values(base):
    base_copy = base.copy()
    for k, v in base.items():
        if isinstance(v, float):
            if np.isnan(v):
                base_copy.pop(k)
    return base_copy<|MERGE_RESOLUTION|>--- conflicted
+++ resolved
@@ -632,16 +632,11 @@
             data.append([css["branchid"], css["chainage"], minz])
 
         # Add to geodataframe
-<<<<<<< HEAD
         gdf = gpd.GeoDataFrame(
             data=data,
             columns=['branchid', 'chainage', 'minz'],
             geometry=geometry
         )
-=======
-        gdf = gpd.GeoDataFrame(data=data, columns=["branchid", "chainage", "minz"], geometry=geometry)
-
->>>>>>> b0b9d641
         return gdf
 
 
